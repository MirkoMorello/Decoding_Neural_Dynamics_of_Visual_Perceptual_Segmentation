# dinogaze_spade_dynamic_sam_config.yaml
# For use with train_dinogaze_spade_dynamic_sam_scatter.py
# Includes configuration for both SALICON pretraining and MIT spatial fine-tuning.

# --- Experiment Configuration ---
# Stage to run. Choose one:
#   'salicon_pretraining'
#   'mit_spatial'
stage: 'salicon_pretraining' # CHANGE THIS to 'mit_spatial' for MIT fine-tuning
log_level: 'INFO'

# --- DINOv2 Backbone Configuration ---
dinov2_model_name: 'dinov2_vitl14'     # Or 'dinov2_vitb14', 'dinov2_vitg14'
dinov2_patch_size: 14                  # Must match the DINOv2 model variant
dinov2_layers_for_main_path: [-3, -2, -1] # DINO layers for the main saliency path features
dinov2_semantic_feature_layer_idx: -1  # Index from DINO layers for SPADE semantic features. -1 means last from above list.

# --- SAM Masks and SPADE Dynamic Configuration ---
salicon_train_mask_dir: 'masks/salicon/train_sam64' # Subdir under segmentation_mask_dir for SALICON train
salicon_val_mask_dir: 'masks/salicon/val_sam64'     # Subdir under segmentation_mask_dir for SALICON val
                                                      # This root would contain subdirs like 'salicon_train_sam64', 'mit1003_sam_all', etc.
segmentation_mask_format: 'png'        # Format of individual SAM masks ('png' or 'npy')
num_total_sam_segments: 64             # Total number of SAM segment IDs (e.g., 64 for masks with IDs 0-63)
segmentation_mask_bank_dtype: 'uint8'  # Dtype used for storing SAM masks in the bank(s)

# --- Training Hyperparameters (SALICON pretraining) ---
batch_size: 1                          # Adjust based on GPU VRAM
gradient_accumulation_steps: 2
lr: 0.0001                             # Learning rate for SALICON stage
lr_milestones: [20, 40, 55]            # Epochs for LR decay for SALICON
min_lr: 0.0000001                      # Minimum learning rate (1e-7) for any stage
validation_epochs: 1
resume_checkpoint: null                # Path to checkpoint for SALICON stage explicit resume
finalizer_initial_sigma: 8.0           # Initial sigma for the Gaussian blur in the Finalizer

# --- Training Hyperparameters (MIT spatial fine-tuning) ---
fold: 0                                # MIT1003 cross-validation fold (0-9). Only active if stage is 'mit_spatial'.
lr_mit_spatial: 0.00005                # Learning rate for MIT spatial fine-tuning (often lower than pretraining)
lr_milestones_mit_spatial: [10, 20]    # Epochs for LR decay for MIT spatial fine-tuning
resume_checkpoint_mit: null            # Path to checkpoint for MIT stage explicit resume (overrides SALICON->MIT flow)

# --- Dataloading & System ---
num_workers: 'auto'                    # Number of DataLoader workers per GPU ('auto' or integer)
train_dir: './experiments/dinogaze_spade_dynamic_sam64_vitl14_scanpath_v1' # Base output directory for experiments
dataset_dir: './data/pysaliency_datasets' # Where SALICON, MIT1003 etc. are stored by pysaliency
lmdb_dir: './data/lmdb_caches/dinogaze_spade_dynamic_sam' # Where LMDB caches for images will be stored
use_lmdb_images: true                  # Use LMDB for images

# ==============================================================================
# --- SAM Mask Paths Configuration ---
# For each dataset (SALICON, MIT1003), provide paths to either:
#   1. Individual mask files (via segmentation_mask_dir + a specific subdir_name)
#   2. A fixed-size memmap bank
#   3. Variable-size mask banks (payload + header)
# The script will prioritize banks if paths are provided.
# ==============================================================================

# --- SALICON SAM Mask Paths ---
# Option 1: Individual files for SALICON
<<<<<<< HEAD
salicon_train_mask_dir: 'masks/salicon/train_sam64' # Subdir under segmentation_mask_dir for SALICON train
salicon_val_mask_dir: 'masks/salicon/val_sam64'     # Subdir under segmentation_mask_dir for SALICON val


=======
salicon_train_mask_dir: 'salicon/train_sam64' # Subdir under segmentation_mask_dir for SALICON train
salicon_val_mask_dir: 'salicon/val_sam64'     # Subdir under segmentation_mask_dir for SALICON val
>>>>>>> c4449cae
# Option 2 & 3: Banks for SALICON (Example using variable banks)
# train_mask_memmap_file: null # or './masks/salicon/banks/sam64/salicon_train_sam_64_fixed.npy'
# val_mask_memmap_file: null   # or './masks/salicon/banks/sam64/salicon_val_sam_64_fixed.npy'
train_mask_variable_payload_file: './masks/salicon/banks/sam64/salicon_train_sam_64_var_payload.bin'
train_mask_variable_header_file: './masks/salicon/banks/sam64/salicon_train_sam_64_var_header.npy'
val_mask_variable_payload_file: './masks/salicon/banks/sam64/salicon_val_sam_64_var_payload.bin'
val_mask_variable_header_file: './masks/salicon/banks/sam64/salicon_val_sam_64_var_header.npy'

# --- MIT1003 SAM Mask Paths (for the ENTIRE MIT1003 dataset) ---
# Option 1: Individual files for ALL of MIT1003
mit_all_mask_subdir_name: 'mit1003/all_sam64' # Subdir under segmentation_mask_dir for ALL MIT1003 images
# Option 2 & 3: Banks for ALL of MIT1003 (Example using variable banks)
# mit_all_mask_memmap_file: null # or './masks/mit1003/banks/sam64/mit1003_all_sam_64_fixed.npy'
mit_all_mask_variable_payload_file: './masks/mit1003/banks/sam64/mit_sam_64_var_payload.bin'
mit_all_mask_variable_header_file: './masks/mit1003/banks/sam64/mit_sam_64_var_header.npy'<|MERGE_RESOLUTION|>--- conflicted
+++ resolved
@@ -57,15 +57,10 @@
 
 # --- SALICON SAM Mask Paths ---
 # Option 1: Individual files for SALICON
-<<<<<<< HEAD
 salicon_train_mask_dir: 'masks/salicon/train_sam64' # Subdir under segmentation_mask_dir for SALICON train
 salicon_val_mask_dir: 'masks/salicon/val_sam64'     # Subdir under segmentation_mask_dir for SALICON val
 
 
-=======
-salicon_train_mask_dir: 'salicon/train_sam64' # Subdir under segmentation_mask_dir for SALICON train
-salicon_val_mask_dir: 'salicon/val_sam64'     # Subdir under segmentation_mask_dir for SALICON val
->>>>>>> c4449cae
 # Option 2 & 3: Banks for SALICON (Example using variable banks)
 # train_mask_memmap_file: null # or './masks/salicon/banks/sam64/salicon_train_sam_64_fixed.npy'
 # val_mask_memmap_file: null   # or './masks/salicon/banks/sam64/salicon_val_sam_64_fixed.npy'
